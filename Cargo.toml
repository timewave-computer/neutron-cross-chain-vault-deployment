--- conflicted
+++ resolved
@@ -1,6 +1,5 @@
 [workspace]
 members = [
-<<<<<<< HEAD
   "packages",
   "strategies/lombard_btc/deploy",
   "strategies/lombard_btc/strategist",
@@ -10,6 +9,10 @@
   "strategies/wbtc/types",
   "strategies/usdc/deploy",
   "strategies/usdc/types",
+  "strategies/usdc/strategist",
+  "strategies/btc_lst/deploy",
+  "strategies/btc_lst/strategist",
+  "strategies/btc_lst/types",
   "coprocessor-apps/clearing-queue/circuit",
   "coprocessor-apps/clearing-queue/controller",
   "coprocessor-apps/clearing-queue/domain",
@@ -19,21 +22,6 @@
   "coprocessor-apps/eureka-transfer/circuit",
   "coprocessor-apps/eureka-transfer/controller",
   "coprocessor-apps/eureka-transfer/domain",
-=======
-    "packages",
-    "strategies/lombard_btc/deploy",
-    "strategies/lombard_btc/strategist",
-    "strategies/lombard_btc/types",
-    "strategies/wbtc/deploy",
-    "strategies/wbtc/strategist",
-    "strategies/wbtc/types",
-    "strategies/usdc/deploy",
-    "strategies/usdc/types",
-    "strategies/usdc/strategist",
-    "strategies/btc_lst/deploy",
-    "strategies/btc_lst/strategist",
-    "strategies/btc_lst/types",
->>>>>>> 784d4bf0
 ]
 resolver = "2"
 
@@ -51,11 +39,7 @@
 mmvault                    = { git = "https://github.com/neutron-org/slinky-vault", package = "mmvault" }
 sp1-sdk                    = { version = "5.0.0", default-features = false }
 bincode                    = "1.3.3"
-<<<<<<< HEAD
 anyhow                     = { version = "1", default-features = false }
-=======
-anyhow                     = "1"
->>>>>>> 784d4bf0
 toml                       = "0.8"
 log                        = { version = "0.4.22" }
 multi_log                  = "0.1.2"
