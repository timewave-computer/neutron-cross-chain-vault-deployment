--- conflicted
+++ resolved
@@ -4,14 +4,11 @@
     "strategies/wbtc_test/deploy",
     "strategies/wbtc_test/strategist",
     "strategies/wbtc_test/types",
-<<<<<<< HEAD
     "strategies/lombard_btc/deploy",
     "strategies/lombard_btc/strategist",
     "strategies/lombard_btc/types",
-=======
     "strategies/wbtc/deploy",
     "strategies/wbtc/types"
->>>>>>> 7a972af9
 ]
 resolver = "2"
 
