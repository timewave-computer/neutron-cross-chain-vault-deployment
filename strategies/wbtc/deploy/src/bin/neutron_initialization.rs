use std::{env, fs};

use cosmwasm_std::Binary;
<<<<<<< HEAD
use packages::{types::inputs::ClearingQueueCoprocessorApp, verification::VERIFICATION_ROUTE};
=======
use packages::{
    labels::{
        ICA_TRANSFER_LABEL, LEND_AND_PROVIDE_LIQUIDITY_PHASE1_LABEL,
        LEND_AND_PROVIDE_LIQUIDITY_PHASE2_LABEL, MARS_WITHDRAW_LABEL, PHASE_SHIFT_STEP1_LABEL,
        PHASE_SHIFT_STEP2_LABEL, PHASE_SHIFT_STEP3_LABEL, PHASE_SHIFT_STEP4_LABEL,
        REGISTER_OBLIGATION_LABEL, SETTLE_OBLIGATION_LABEL,
    },
    types::inputs::ClearingQueueCoprocessorApp,
};
>>>>>>> ca46cea3
use serde::Deserialize;
use sp1_sdk::{HashableKey, SP1VerifyingKey};
use valence_authorization_utils::{
    authorization::{AtomicSubroutine, AuthorizationModeInfo, PermissionTypeInfo, Subroutine},
    authorization_message::{Message, MessageDetails, MessageType, ParamRestriction},
    builders::{AtomicSubroutineBuilder, AuthorizationBuilder},
    domain::Domain,
    function::AtomicFunction,
    zk_authorization::ZkAuthorizationInfo,
};
use valence_domain_clients::{
    clients::{coprocessor::CoprocessorClient, neutron::NeutronClient},
    coprocessor::base_client::CoprocessorBaseClient,
    cosmos::wasm_client::WasmClient,
};
use valence_library_utils::LibraryAccountType;
use wbtc_deploy::{INPUTS_DIR, OUTPUTS_DIR};
use wbtc_types::neutron_config::NeutronStrategyConfig;

#[derive(Deserialize, Debug)]
struct Parameters {
    general: General,
    coprocessor_app: ClearingQueueCoprocessorApp,
}

#[derive(Deserialize, Debug)]
struct General {
    owner: String,
    strategist: String,
}

#[tokio::main]
async fn main() -> anyhow::Result<()> {
    dotenv::dotenv().ok();
    let mnemonic = env::var("MNEMONIC").expect("mnemonic must be provided");

    let current_dir = env::current_dir()?;

    let ntrn_params = fs::read_to_string(current_dir.join(format!("{INPUTS_DIR}/neutron.toml")))
        .expect("Failed to read file");

    let ntrn_params: Parameters =
        toml::from_str(&ntrn_params).expect("Failed to parse Neutron parameters");

    let strategist = ntrn_params.general.strategist;

    let ntrn_cfg =
        fs::read_to_string(current_dir.join(format!("{OUTPUTS_DIR}/neutron_strategy_config.toml")))
            .expect("Failed to read file");

    let ntrn_strategy_config: NeutronStrategyConfig =
        toml::from_str(&ntrn_cfg).expect("Failed to parse Neutron strategy config");

    let authorization_contract = ntrn_strategy_config.authorizations;

    let neutron_client = NeutronClient::new(
        &ntrn_strategy_config.grpc_url,
        &ntrn_strategy_config.grpc_port,
        &mnemonic,
        &ntrn_strategy_config.chain_id,
    )
    .await?;

    let mut authorizations = vec![];

    // All authorizations except the phase shift one will be called by strategist
    let authorization_permissioned_mode =
        AuthorizationModeInfo::Permissioned(PermissionTypeInfo::WithoutCallLimit(vec![
            strategist.clone(),
        ]));

    // Subroutine for ICA Transfer
    // Involves updating the amount and trigger the transfer
    let update_amount_function = AtomicFunction {
        domain: Domain::Main,
        message_details: MessageDetails {
            message_type: MessageType::CosmwasmExecuteMsg,
            message: Message {
                // Well only allow updating the amount, any other update will be rejected
                name: "update_config".to_string(),
                params_restrictions: Some(vec![
                    ParamRestriction::MustBeIncluded(vec![
                        "update_config".to_string(),
                        "new_config".to_string(),
                        "amount".to_string(),
                    ]),
                    ParamRestriction::CannotBeIncluded(vec![
                        "update_config".to_string(),
                        "new_config".to_string(),
                        "input_addr".to_string(),
                    ]),
                    ParamRestriction::CannotBeIncluded(vec![
                        "update_config".to_string(),
                        "new_config".to_string(),
                        "denom".to_string(),
                    ]),
                    ParamRestriction::CannotBeIncluded(vec![
                        "update_config".to_string(),
                        "new_config".to_string(),
                        "receiver".to_string(),
                    ]),
                    ParamRestriction::CannotBeIncluded(vec![
                        "update_config".to_string(),
                        "new_config".to_string(),
                        "memo".to_string(),
                    ]),
                    ParamRestriction::CannotBeIncluded(vec![
                        "update_config".to_string(),
                        "new_config".to_string(),
                        "remote_chain_info".to_string(),
                    ]),
                    ParamRestriction::CannotBeIncluded(vec![
                        "update_config".to_string(),
                        "new_config".to_string(),
                        "denom_to_pfm_map".to_string(),
                    ]),
                ]),
            },
        },
        contract_address: LibraryAccountType::Addr(
            ntrn_strategy_config.libraries.ica_transfer.clone(),
        ),
    };

    let transfer_function = AtomicFunction {
        domain: Domain::Main,
        message_details: MessageDetails {
            message_type: MessageType::CosmwasmExecuteMsg,
            message: Message {
                name: "process_function".to_string(),
                // Only allow calling transfer
                params_restrictions: Some(vec![ParamRestriction::MustBeIncluded(vec![
                    "process_function".to_string(),
                    "transfer".to_string(),
                ])]),
            },
        },
        contract_address: LibraryAccountType::Addr(ntrn_strategy_config.libraries.ica_transfer),
    };

    let subroutine_ica_transfer = AtomicSubroutineBuilder::new()
        .with_function(update_amount_function)
        .with_function(transfer_function)
        .build();

    let authorization_ica_transfer = AuthorizationBuilder::new()
        .with_label(ICA_TRANSFER_LABEL)
        .with_mode(authorization_permissioned_mode.clone())
        .with_subroutine(subroutine_ica_transfer)
        .build();

    authorizations.push(authorization_ica_transfer);

    // Subroutine for Mars lending and Supervault LP providing which involves Split, Lend and Deposit to all supervaults
    // This one is for Phase 1
    let split_function = AtomicFunction {
        domain: Domain::Main,
        message_details: MessageDetails {
            message_type: MessageType::CosmwasmExecuteMsg,
            message: Message {
                name: "process_function".to_string(),
                params_restrictions: Some(vec![ParamRestriction::MustBeIncluded(vec![
                    "process_function".to_string(),
                    "split".to_string(),
                ])]),
            },
        },
        contract_address: LibraryAccountType::Addr(
            ntrn_strategy_config.libraries.deposit_splitter.clone(),
        ),
    };
    let lend_function = AtomicFunction {
        domain: Domain::Main,
        message_details: MessageDetails {
            message_type: MessageType::CosmwasmExecuteMsg,
            message: Message {
                name: "process_function".to_string(),
                params_restrictions: Some(vec![ParamRestriction::MustBeIncluded(vec![
                    "process_function".to_string(),
                    "lend".to_string(),
                ])]),
            },
        },
        contract_address: LibraryAccountType::Addr(
            ntrn_strategy_config.libraries.mars_lending.clone(),
        ),
    };

    let mut lend_and_provide_liquidity_phase1_functions = vec![];
    lend_and_provide_liquidity_phase1_functions.push(split_function.clone());
    lend_and_provide_liquidity_phase1_functions.push(lend_function.clone());
    // Create all provide liquidity functions for each supervault
    for address in [
        ntrn_strategy_config.libraries.fbtc_supervault_lper.clone(),
        ntrn_strategy_config.libraries.lbtc_supervault_lper.clone(),
        ntrn_strategy_config
            .libraries
            .solvbtc_supervault_lper
            .clone(),
        ntrn_strategy_config.libraries.ebtc_supervault_lper.clone(),
        ntrn_strategy_config
            .libraries
            .pumpbtc_supervault_lper
            .clone(),
        ntrn_strategy_config
            .libraries
            .bedrockbtc_supervault_lper
            .clone(),
    ] {
        let provide_liquidity_function = AtomicFunction {
            domain: Domain::Main,
            message_details: MessageDetails {
                message_type: MessageType::CosmwasmExecuteMsg,
                message: Message {
                    name: "process_function".to_string(),
                    params_restrictions: Some(vec![ParamRestriction::MustBeIncluded(vec![
                        "process_function".to_string(),
                        "provide_liquidity".to_string(),
                    ])]),
                },
            },
            contract_address: LibraryAccountType::Addr(address.clone()),
        };
        lend_and_provide_liquidity_phase1_functions.push(provide_liquidity_function);
    }

    let subroutine_lending_and_providing_liquidity_phase1 = Subroutine::Atomic(AtomicSubroutine {
        functions: lend_and_provide_liquidity_phase1_functions,
        retry_logic: None,
        expiration_time: None,
    });

    let authorization_lending_and_providing_liquidity = AuthorizationBuilder::new()
        .with_label(LEND_AND_PROVIDE_LIQUIDITY_PHASE1_LABEL)
        .with_mode(authorization_permissioned_mode.clone())
        .with_subroutine(subroutine_lending_and_providing_liquidity_phase1)
        .build();
    authorizations.push(authorization_lending_and_providing_liquidity);

    // Subroutine for Mars lending and Supervault LP providing which involves Split, Lend and Deposit to all supervaults
    // This one is for Phase 2
    let mut lend_and_provide_liquidity_phase2_functions = vec![];
    lend_and_provide_liquidity_phase2_functions.push(split_function.clone());
    lend_and_provide_liquidity_phase2_functions.push(lend_function.clone());
    // Create all provide liquidity functions for each supervault
    // This one includes the new maxBTC supervault
    for address in [
        ntrn_strategy_config.libraries.fbtc_supervault_lper.clone(),
        ntrn_strategy_config.libraries.lbtc_supervault_lper.clone(),
        ntrn_strategy_config
            .libraries
            .solvbtc_supervault_lper
            .clone(),
        ntrn_strategy_config.libraries.ebtc_supervault_lper.clone(),
        ntrn_strategy_config
            .libraries
            .pumpbtc_supervault_lper
            .clone(),
        ntrn_strategy_config
            .libraries
            .bedrockbtc_supervault_lper
            .clone(),
        ntrn_strategy_config
            .libraries
            .maxbtc_supervault_lper
            .clone(),
    ] {
        let provide_liquidity_function = AtomicFunction {
            domain: Domain::Main,
            message_details: MessageDetails {
                message_type: MessageType::CosmwasmExecuteMsg,
                message: Message {
                    name: "process_function".to_string(),
                    params_restrictions: Some(vec![ParamRestriction::MustBeIncluded(vec![
                        "process_function".to_string(),
                        "provide_liquidity".to_string(),
                    ])]),
                },
            },
            contract_address: LibraryAccountType::Addr(address.clone()),
        };
        lend_and_provide_liquidity_phase2_functions.push(provide_liquidity_function);
    }

    let subroutine_lending_and_providing_liquidity_phase2 = Subroutine::Atomic(AtomicSubroutine {
        functions: lend_and_provide_liquidity_phase2_functions,
        retry_logic: None,
        expiration_time: None,
    });

    let authorization_lending_and_providing_liquidity = AuthorizationBuilder::new()
        .with_label(LEND_AND_PROVIDE_LIQUIDITY_PHASE2_LABEL)
        .with_mode(authorization_permissioned_mode.clone())
        .with_subroutine(subroutine_lending_and_providing_liquidity_phase2)
        .build();
    authorizations.push(authorization_lending_and_providing_liquidity);

    // Authorization for Mars withdrawing
    let withdraw_function = AtomicFunction {
        domain: Domain::Main,
        message_details: MessageDetails {
            message_type: MessageType::CosmwasmExecuteMsg,
            message: Message {
                name: "process_function".to_string(),
                params_restrictions: Some(vec![ParamRestriction::MustBeIncluded(vec![
                    "process_function".to_string(),
                    "withdraw".to_string(),
                ])]),
            },
        },
        contract_address: LibraryAccountType::Addr(
            ntrn_strategy_config.libraries.mars_lending.clone(),
        ),
    };
    let subroutine_mars_withdraw = AtomicSubroutineBuilder::new()
        .with_function(withdraw_function)
        .build();
    let authorization_mars_withdraw = AuthorizationBuilder::new()
        .with_label(MARS_WITHDRAW_LABEL)
        .with_mode(authorization_permissioned_mode.clone())
        .with_subroutine(subroutine_mars_withdraw)
        .build();
    authorizations.push(authorization_mars_withdraw);

    // Authorization for settle obligation
    let settle_obligation_function = AtomicFunction {
        domain: Domain::Main,
        message_details: MessageDetails {
            message_type: MessageType::CosmwasmExecuteMsg,
            message: Message {
                name: "process_function".to_string(),
                params_restrictions: Some(vec![ParamRestriction::MustBeIncluded(vec![
                    "process_function".to_string(),
                    "settle_next_obligation".to_string(),
                ])]),
            },
        },
        contract_address: LibraryAccountType::Addr(
            ntrn_strategy_config.libraries.clearing_queue.clone(),
        ),
    };

    let subroutine_settle_obligation = AtomicSubroutineBuilder::new()
        .with_function(settle_obligation_function)
        .build();
    let authorization_settle_obligation = AuthorizationBuilder::new()
        .with_label(SETTLE_OBLIGATION_LABEL)
        .with_mode(authorization_permissioned_mode.clone())
        .with_subroutine(subroutine_settle_obligation)
        .build();
    authorizations.push(authorization_settle_obligation);

    //////// PHASE SHIFT AUTHORIZATIONS ////////
    // These authorizations are special, they will be executed from the Program owner via DAODAO in order
    // and involves multiple steps including updating configs with values we don't know during deployment
    let owner_mode =
        AuthorizationModeInfo::Permissioned(PermissionTypeInfo::WithoutCallLimit(vec![
            ntrn_params.general.owner.clone(),
        ]));

    // AUTHORIZATION 1 - STEPS:
    // 1) Update the maxBTC issuer with the right config (address of the maxBTC contract that we didn't have before)
    // 2) Withdraw from all supervaults the lent WBTC, we will get both WBTC and the other pair back
    // 3) Issue the maxBTC with all the BTC we got from the supervaults
    // 4) Trigger the split to return all LSTs to their corresponding deposit accounts

    let mut functions = vec![];
    // Update the maxBTC issuer with the right config
    let update_maxbtc_issuer_function = AtomicFunction {
        domain: Domain::Main,
        message_details: MessageDetails {
            message_type: MessageType::CosmwasmExecuteMsg,
            message: Message {
                name: "update_config".to_string(),
                params_restrictions: Some(vec![
                    ParamRestriction::CannotBeIncluded(vec![
                        "update_config".to_string(),
                        "new_config".to_string(),
                        "input_addr".to_string(),
                    ]),
                    ParamRestriction::CannotBeIncluded(vec![
                        "update_config".to_string(),
                        "new_config".to_string(),
                        "output_addr".to_string(),
                    ]),
                ]),
            },
        },
        contract_address: LibraryAccountType::Addr(
            ntrn_strategy_config
                .libraries
                .phase_shift_maxbtc_issuer
                .clone(),
        ),
    };
    functions.push(update_maxbtc_issuer_function);

    for supervault_withdrawer in [
        ntrn_strategy_config
            .libraries
            .phase_shift_fbtc_supervault_withdrawer
            .clone(),
        ntrn_strategy_config
            .libraries
            .phase_shift_lbtc_supervault_withdrawer
            .clone(),
        ntrn_strategy_config
            .libraries
            .phase_shift_solvbtc_supervault_withdrawer
            .clone(),
        ntrn_strategy_config
            .libraries
            .phase_shift_ebtc_supervault_withdrawer
            .clone(),
        ntrn_strategy_config
            .libraries
            .phase_shift_pumpbtc_supervault_withdrawer
            .clone(),
        ntrn_strategy_config
            .libraries
            .phase_shift_bedrockbtc_supervault_withdrawer
            .clone(),
    ] {
        let withdraw_function = AtomicFunction {
            domain: Domain::Main,
            message_details: MessageDetails {
                message_type: MessageType::CosmwasmExecuteMsg,
                message: Message {
                    name: "process_function".to_string(),
                    params_restrictions: Some(vec![ParamRestriction::MustBeIncluded(vec![
                        "process_function".to_string(),
                        "withdraw_liquidity".to_string(),
                    ])]),
                },
            },
            contract_address: LibraryAccountType::Addr(supervault_withdrawer.clone()),
        };
        functions.push(withdraw_function);
    }

    let issue_function = AtomicFunction {
        domain: Domain::Main,
        message_details: MessageDetails {
            message_type: MessageType::CosmwasmExecuteMsg,
            message: Message {
                name: "process_function".to_string(),
                params_restrictions: Some(vec![ParamRestriction::MustBeIncluded(vec![
                    "process_function".to_string(),
                    "issue".to_string(),
                ])]),
            },
        },
        contract_address: LibraryAccountType::Addr(
            ntrn_strategy_config
                .libraries
                .phase_shift_maxbtc_issuer
                .clone(),
        ),
    };
    functions.push(issue_function);
    let split_function = AtomicFunction {
        domain: Domain::Main,
        message_details: MessageDetails {
            message_type: MessageType::CosmwasmExecuteMsg,
            message: Message {
                name: "process_function".to_string(),
                params_restrictions: Some(vec![ParamRestriction::MustBeIncluded(vec![
                    "process_function".to_string(),
                    "split".to_string(),
                ])]),
            },
        },
        contract_address: LibraryAccountType::Addr(
            ntrn_strategy_config.libraries.deposit_splitter.clone(),
        ),
    };
    functions.push(split_function);

    let subroutine_phase_shift_step1 = Subroutine::Atomic(AtomicSubroutine {
        functions,
        retry_logic: None,
        expiration_time: None,
    });
    let authorization_phase_shift_step1 = AuthorizationBuilder::new()
        .with_label(PHASE_SHIFT_STEP1_LABEL)
        .with_mode(owner_mode.clone())
        .with_subroutine(subroutine_phase_shift_step1)
        .build();
    authorizations.push(authorization_phase_shift_step1);

    // AUTHORIZATION 2 - STEPS:
    // 1) Update all the supervault lpers to use the new maxBTC supervault pair
    // 2) Trigger the deposit in all of them
    let mut functions = vec![];
    for supervault_lper in [
        ntrn_strategy_config.libraries.fbtc_supervault_lper.clone(),
        ntrn_strategy_config.libraries.lbtc_supervault_lper.clone(),
        ntrn_strategy_config
            .libraries
            .solvbtc_supervault_lper
            .clone(),
        ntrn_strategy_config.libraries.ebtc_supervault_lper.clone(),
        ntrn_strategy_config
            .libraries
            .pumpbtc_supervault_lper
            .clone(),
        ntrn_strategy_config
            .libraries
            .bedrockbtc_supervault_lper
            .clone(),
        ntrn_strategy_config
            .libraries
            .maxbtc_supervault_lper
            .clone(),
    ] {
        let update_function = AtomicFunction {
            domain: Domain::Main,
            message_details: MessageDetails {
                message_type: MessageType::CosmwasmExecuteMsg,
                message: Message {
                    name: "update_config".to_string(),
                    params_restrictions: Some(vec![
                        ParamRestriction::CannotBeIncluded(vec![
                            "update_config".to_string(),
                            "new_config".to_string(),
                            "input_addr".to_string(),
                        ]),
                        ParamRestriction::CannotBeIncluded(vec![
                            "update_config".to_string(),
                            "new_config".to_string(),
                            "output_addr".to_string(),
                        ]),
                    ]),
                },
            },
            contract_address: LibraryAccountType::Addr(supervault_lper.clone()),
        };
        let provide_liquidity_function = AtomicFunction {
            domain: Domain::Main,
            message_details: MessageDetails {
                message_type: MessageType::CosmwasmExecuteMsg,
                message: Message {
                    name: "process_function".to_string(),
                    params_restrictions: Some(vec![ParamRestriction::MustBeIncluded(vec![
                        "process_function".to_string(),
                        "provide_liquidity".to_string(),
                    ])]),
                },
            },
            contract_address: LibraryAccountType::Addr(supervault_lper.clone()),
        };
        functions.push(update_function);
        functions.push(provide_liquidity_function);
    }

    let subroutine_phase_shift_step2 = Subroutine::Atomic(AtomicSubroutine {
        functions,
        retry_logic: None,
        expiration_time: None,
    });
    let authorization_phase_shift_step2 = AuthorizationBuilder::new()
        .with_label(PHASE_SHIFT_STEP2_LABEL)
        .with_mode(owner_mode.clone())
        .with_subroutine(subroutine_phase_shift_step2)
        .build();
    authorizations.push(authorization_phase_shift_step2);

    // AUTHORIZATION 3 - STEPS:
    // 1) Withdraw half of the lent WBTC from Mars,
    // 2) Update the forwarder to send half of this amount to the maxBTC wBTC deposit account,
    // 3) Forward the funds
    // 4) Issue the maxBTC by depositing the other half of the WBTC
    // 5) Deposit in the maxBTC supervault

    let withdraw_function = AtomicFunction {
        domain: Domain::Main,
        message_details: MessageDetails {
            message_type: MessageType::CosmwasmExecuteMsg,
            message: Message {
                name: "process_function".to_string(),
                params_restrictions: Some(vec![ParamRestriction::MustBeIncluded(vec![
                    "process_function".to_string(),
                    "withdraw".to_string(),
                ])]),
            },
        },
        contract_address: LibraryAccountType::Addr(
            ntrn_strategy_config.libraries.mars_lending.clone(),
        ),
    };
    let update_forwarder_function = AtomicFunction {
        domain: Domain::Main,
        message_details: MessageDetails {
            message_type: MessageType::CosmwasmExecuteMsg,
            message: Message {
                name: "update_config".to_string(),
                params_restrictions: Some(vec![
                    ParamRestriction::CannotBeIncluded(vec![
                        "update_config".to_string(),
                        "new_config".to_string(),
                        "input_addr".to_string(),
                    ]),
                    ParamRestriction::CannotBeIncluded(vec![
                        "update_config".to_string(),
                        "new_config".to_string(),
                        "output_addr".to_string(),
                    ]),
                ]),
            },
        },
        contract_address: LibraryAccountType::Addr(
            ntrn_strategy_config.libraries.phase_shift_forwarder.clone(),
        ),
    };
    let forward_function = AtomicFunction {
        domain: Domain::Main,
        message_details: MessageDetails {
            message_type: MessageType::CosmwasmExecuteMsg,
            message: Message {
                name: "process_function".to_string(),
                params_restrictions: Some(vec![ParamRestriction::MustBeIncluded(vec![
                    "process_function".to_string(),
                    "forward".to_string(),
                ])]),
            },
        },
        contract_address: LibraryAccountType::Addr(
            ntrn_strategy_config.libraries.phase_shift_forwarder.clone(),
        ),
    };
    let issue_maxbtc_function = AtomicFunction {
        domain: Domain::Main,
        message_details: MessageDetails {
            message_type: MessageType::CosmwasmExecuteMsg,
            message: Message {
                name: "process_function".to_string(),
                params_restrictions: Some(vec![ParamRestriction::MustBeIncluded(vec![
                    "process_function".to_string(),
                    "issue".to_string(),
                ])]),
            },
        },
        contract_address: LibraryAccountType::Addr(
            ntrn_strategy_config
                .libraries
                .phase_shift_maxbtc_issuer
                .clone(),
        ),
    };
    let provide_liquidity_function = AtomicFunction {
        domain: Domain::Main,
        message_details: MessageDetails {
            message_type: MessageType::CosmwasmExecuteMsg,
            message: Message {
                name: "process_function".to_string(),
                params_restrictions: Some(vec![ParamRestriction::MustBeIncluded(vec![
                    "process_function".to_string(),
                    "provide_liquidity".to_string(),
                ])]),
            },
        },
        contract_address: LibraryAccountType::Addr(
            ntrn_strategy_config
                .libraries
                .maxbtc_supervault_lper
                .clone(),
        ),
    };

    let subroutine_settle_obligation = AtomicSubroutineBuilder::new()
        .with_function(withdraw_function)
        .with_function(update_forwarder_function)
        .with_function(forward_function)
        .with_function(issue_maxbtc_function)
        .with_function(provide_liquidity_function)
        .build();
    let authorization_phase_shift_step3 = AuthorizationBuilder::new()
        .with_label(PHASE_SHIFT_STEP3_LABEL)
        .with_mode(owner_mode.clone())
        .with_subroutine(subroutine_settle_obligation)
        .build();
    authorizations.push(authorization_phase_shift_step3);

    // AUTHORIZATION 4 - STEPS:
    // 1) Update the new split config to use the new phase 2 ratios
    // 2) Update the clearing queue config to use the new settlement ratios
    // 3) Update the dynamic ratio query provide to use the new split ratios
    let update_splitter_function = AtomicFunction {
        domain: Domain::Main,
        message_details: MessageDetails {
            message_type: MessageType::CosmwasmExecuteMsg,
            message: Message {
                name: "update_config".to_string(),
                params_restrictions: Some(vec![ParamRestriction::CannotBeIncluded(vec![
                    "update_config".to_string(),
                    "new_config".to_string(),
                    "input_addr".to_string(),
                ])]),
            },
        },
        contract_address: LibraryAccountType::Addr(
            ntrn_strategy_config.libraries.deposit_splitter.clone(),
        ),
    };
    let update_clearing_queue_function = AtomicFunction {
        domain: Domain::Main,
        message_details: MessageDetails {
            message_type: MessageType::CosmwasmExecuteMsg,
            message: Message {
                name: "update_config".to_string(),
                params_restrictions: Some(vec![
                    ParamRestriction::CannotBeIncluded(vec![
                        "update_config".to_string(),
                        "new_config".to_string(),
                        "settlement_acc_addr".to_string(),
                    ]),
                    ParamRestriction::CannotBeIncluded(vec![
                        "update_config".to_string(),
                        "new_config".to_string(),
                        "denom".to_string(),
                    ]),
                ]),
            },
        },
        contract_address: LibraryAccountType::Addr(
            ntrn_strategy_config.libraries.clearing_queue.clone(),
        ),
    };
    let update_dynamic_ratio_query_provider_function = AtomicFunction {
        domain: Domain::Main,
        message_details: MessageDetails {
            message_type: MessageType::CosmwasmExecuteMsg,
            message: Message {
                name: "update_ratios".to_string(),
                params_restrictions: None,
            },
        },
        contract_address: LibraryAccountType::Addr(
            ntrn_strategy_config
                .libraries
                .dynamic_ratio_query_provider
                .clone(),
        ),
    };

    let subroutine_phase_shift_step4 = AtomicSubroutineBuilder::new()
        .with_function(update_splitter_function)
        .with_function(update_clearing_queue_function)
        .with_function(update_dynamic_ratio_query_provider_function)
        .build();
    let authorization_phase_shift_step4 = AuthorizationBuilder::new()
        .with_label(PHASE_SHIFT_STEP4_LABEL)
        .with_mode(owner_mode)
        .with_subroutine(subroutine_phase_shift_step4)
        .build();
    authorizations.push(authorization_phase_shift_step4);

    // Add all authorizations to the authorization contract
    let create_authorizations = valence_authorization_utils::msg::ExecuteMsg::PermissionedAction(
        valence_authorization_utils::msg::PermissionedMsg::CreateAuthorizations { authorizations },
    );

    neutron_client
        .execute_wasm(&authorization_contract, create_authorizations, vec![], None)
        .await?;
    println!("Authorizations created successfully");

    // Get the VK for the coprocessor app
    let coprocessor_client = CoprocessorClient::default();
    let program_vk = coprocessor_client
        .get_vk(
            &ntrn_params
                .coprocessor_app
                .clearing_queue_coprocessor_app_id,
        )
        .await?;

    let sp1_program_vk: SP1VerifyingKey = bincode::deserialize(&program_vk)?;

    // Now we create the zk authorization
    let zk_authorization = ZkAuthorizationInfo {
        label: REGISTER_OBLIGATION_LABEL.to_string(),
        mode: authorization_permissioned_mode,
        registry: 0,
        vk: Binary::from(sp1_program_vk.bytes32().as_bytes()),
        verification_route: VERIFICATION_ROUTE.to_string(),
        validate_last_block_execution: false,
        metadata_hash: Binary::default(),
    };

    let create_zk_authorization = valence_authorization_utils::msg::ExecuteMsg::PermissionedAction(
        valence_authorization_utils::msg::PermissionedMsg::CreateZkAuthorizations {
            zk_authorizations: vec![zk_authorization],
        },
    );

    neutron_client
        .execute_wasm(
            &authorization_contract,
            create_zk_authorization,
            vec![],
            None,
        )
        .await?;
    println!("ZK Authorization created successfully");

    // TODO: Transfer ownership of authorization contract to owner

    Ok(())
}<|MERGE_RESOLUTION|>--- conflicted
+++ resolved
@@ -1,9 +1,6 @@
 use std::{env, fs};
 
 use cosmwasm_std::Binary;
-<<<<<<< HEAD
-use packages::{types::inputs::ClearingQueueCoprocessorApp, verification::VERIFICATION_ROUTE};
-=======
 use packages::{
     labels::{
         ICA_TRANSFER_LABEL, LEND_AND_PROVIDE_LIQUIDITY_PHASE1_LABEL,
@@ -12,8 +9,8 @@
         REGISTER_OBLIGATION_LABEL, SETTLE_OBLIGATION_LABEL,
     },
     types::inputs::ClearingQueueCoprocessorApp,
+    verification::VERIFICATION_ROUTE,
 };
->>>>>>> ca46cea3
 use serde::Deserialize;
 use sp1_sdk::{HashableKey, SP1VerifyingKey};
 use valence_authorization_utils::{
