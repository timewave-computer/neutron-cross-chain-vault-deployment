--- conflicted
+++ resolved
@@ -1,15 +1,9 @@
 use std::{env, fs};
 
-<<<<<<< HEAD
-use alloy::{
-    hex::FromHex,
-    primitives::{Address, Bytes},
-=======
-use alloy::{hex::FromHex, primitives::FixedBytes};
+use alloy::{hex::FromHex, primitives::Bytes};
 use packages::types::{
     inputs::{EurekaTransferCoprocessorApp, VaultInput},
     sol_types::Authorization,
->>>>>>> 0b2152d8
 };
 use serde::Deserialize;
 use sp1_sdk::{HashableKey, SP1VerifyingKey};
