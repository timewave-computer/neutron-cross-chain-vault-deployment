--- conflicted
+++ resolved
@@ -481,11 +481,7 @@
     let mars_lending_config = valence_mars_lending::msg::LibraryConfig {
         input_addr: LibraryAccountType::Addr(predicted_base_accounts[1].clone()),
         output_addr: LibraryAccountType::Addr(predicted_base_accounts[9].clone()),
-<<<<<<< HEAD
-        credit_manager_addr: params.program.mars_credit_manager.to_string(),
-=======
         credit_manager_addr: params.program.mars_credit_manager.clone(),
->>>>>>> e50b37c5
         denom: params.program.deposit_token_on_neutron_denom.clone(),
     };
 
