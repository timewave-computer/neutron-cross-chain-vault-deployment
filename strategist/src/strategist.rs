use std::{error::Error, str::FromStr};

use alloy::{
    primitives::{Bytes, U256},
    providers::Provider,
};
use async_trait::async_trait;
use cosmwasm_std::{Addr, Decimal, Uint128, Uint256, to_json_binary};
use log::info;
use serde_json::json;
use types::{
    labels::{
        ICA_TRANSFER_LABEL, MARS_LEND_LABEL, MARS_WITHDRAW_LABEL, REGISTER_OBLIGATION_LABEL,
        SETTLE_OBLIGATION_LABEL,
    },
    sol_types::{
        Authorization, BaseAccount, ERC20,
        OneWayVault::{self, WithdrawRequested},
        processor_contract::LiteProcessor,
    },
};
use valence_clearing_queue_supervaults::msg::ObligationsResponse;
use valence_domain_clients::{
    coprocessor::base_client::CoprocessorBaseClient,
    cosmos::{base_client::BaseClient, wasm_client::WasmClient},
    evm::{
        base_client::{CustomProvider, EvmBaseClient},
        request_provider_client::RequestProviderClient,
    },
    indexer::one_way_vault::OneWayVaultIndexer,
};
use valence_library_utils::OptionUpdate;
use valence_strategist_utils::worker::ValenceWorker;

use crate::strategy_config::Strategy;

const SCALING_FACTOR: u128 = 1_000_000_000_000;

// implement the ValenceWorker trait for the Strategy struct.
// This trait defines the main loop of the strategy and inherits
// the default implementation for spawning the worker.
#[async_trait]
impl ValenceWorker for Strategy {
    fn get_name(&self) -> String {
        format!("Valence X-Vault: {}", self.label)
    }

    async fn cycle(&mut self) -> Result<(), Box<dyn Error + Send + Sync>> {
        info!("{}: Starting cycle...", self.get_name());

        let eth_rp: CustomProvider = self.eth_client.get_request_provider().await?;

        // first we carry out the deposit flow
        self.deposit(&eth_rp).await?;

        // after deposit flow is complete, we process the new obligations
        self.register_withdraw_obligations().await?;

        // with new obligations registered into the clearing queue, we
        // carry out the settlements
        self.settlement().await?;

        // having processed all new exit requests after the deposit flow,
        // the epoch is ready to be concluded.
        // we perform the final accounting flow and post vault update.
        self.update(&eth_rp).await?;

        Ok(())
    }
}

impl Strategy {
    /// performs the vault rate update
    async fn update(
        &mut self,
        eth_rp: &CustomProvider,
    ) -> Result<(), Box<dyn Error + Send + Sync>> {
        let eth_deposit_acc_contract =
            BaseAccount::new(self.cfg.ethereum.accounts.deposit, &eth_rp);
        let one_way_vault_contract =
            OneWayVault::new(self.cfg.ethereum.libraries.one_way_vault, &eth_rp);
        let eth_deposit_denom_contract =
            ERC20::new(self.cfg.ethereum.denoms.deposit_token, &eth_rp);

        let eth_deposit_acc_balance = self
            .eth_client
            .query(eth_deposit_denom_contract.balanceOf(*eth_deposit_acc_contract.address()))
            .await?
            ._0;
        let eth_deposit_token_total_uint256 =
            Uint256::from_be_bytes(eth_deposit_acc_balance.to_be_bytes());
        let eth_deposit_token_total_uint128 =
            Uint128::from_str(&eth_deposit_token_total_uint256.to_string())?;

        let eth_vault_issued_shares = self
            .eth_client
            .query(one_way_vault_contract.totalSupply())
            .await?
            ._0;
        let eth_vault_issued_shares_uint256 =
            Uint256::from_be_bytes(eth_vault_issued_shares.to_be_bytes());
        let eth_vault_issued_shares_uint128 =
            Uint128::from_str(&eth_vault_issued_shares_uint256.to_string())?;

        let gaia_ica_balance = self
            .gaia_client
            .query_balance(&self.cfg.gaia.ica_address, &self.cfg.gaia.deposit_denom)
            .await?;

        let neutron_deposit_acc_balance = self
            .neutron_client
            .query_balance(
                &self.cfg.neutron.accounts.deposit,
                &self.cfg.neutron.denoms.deposit_token,
            )
            .await?;

        let neutron_settlement_acc_deposit_token_balance = self
            .neutron_client
            .query_balance(
                &self.cfg.neutron.accounts.settlement,
                &self.cfg.neutron.denoms.deposit_token,
            )
            .await?;
        let neutron_mars_deposit_acc_balance = self
            .neutron_client
            .query_balance(
                &self.cfg.neutron.accounts.mars_deposit,
                &self.cfg.neutron.denoms.deposit_token,
            )
            .await?;
        let neutron_supervault_acc_balance = self
            .neutron_client
            .query_balance(
                &self.cfg.neutron.accounts.supervault_deposit,
                &self.cfg.neutron.denoms.deposit_token,
            )
            .await?;

        // both mars and supervaults positions are derivatives of the
        // underlying denom. we do the necessary accounting for both and
        // fetch the tvl expressed in the underlying deposit token.
        let mars_tvl = self.mars_accounting().await?;
        let supervaults_tvl = self.supervaults_accounting().await?;

        // sum all deposit assets
        let deposit_token_total: u128 = [
            neutron_supervault_acc_balance,
            neutron_mars_deposit_acc_balance,
            mars_tvl,
            supervaults_tvl,
            gaia_ica_balance,
            neutron_deposit_acc_balance,
            neutron_settlement_acc_deposit_token_balance,
            eth_deposit_token_total_uint128.u128(),
        ]
        .iter()
        .sum();

        // rate =  effective_total_assets / (effective_vault_shares * scaling_factor)
        let redemption_rate_decimal = Decimal::from_ratio(
            deposit_token_total,
            // multiplying the denominator by the scaling factor
            // TODO: check if this scaling factor makes sense
            eth_vault_issued_shares_uint128.checked_mul(SCALING_FACTOR.into())?,
        );

        let redemption_rate_sol_u256 = U256::from(redemption_rate_decimal.atomics().u128());

        let update_tx = one_way_vault_contract.update(redemption_rate_sol_u256);

        let update_result = self
            .eth_client
            .execute_tx(update_tx.into_transaction_request())
            .await?;

        eth_rp
            .get_transaction_receipt(update_result.transaction_hash)
            .await?;

        Ok(())
    }

    /// calculates total value of the active Mars lending position,
    /// expressed in the deposit token
    async fn mars_accounting(&mut self) -> Result<u128, Box<dyn Error + Send + Sync>> {
        // query the mars credit account created and owned by the mars input account
        let mars_input_acc_credit_accounts: Vec<valence_lending_utils::mars::Account> = self
            .neutron_client
            .query_contract_state(
                &self.cfg.neutron.mars_pool,
                valence_lending_utils::mars::QueryMsg::Accounts {
                    owner: self.cfg.neutron.accounts.mars_deposit.to_string(),
                    start_after: None,
                    limit: None,
                },
            )
            .await?;

        // extract the credit account id. while credit accounts are returned as a vec,
        // mars lending library should only ever create one credit account and re-use it
        // for all LP actions, so we get the [0]
        let mars_input_credit_account_id = mars_input_acc_credit_accounts[0].id.to_string();

        // query mars positions owned by the credit account id
        let mars_positions_response: valence_lending_utils::mars::Positions = self
            .neutron_client
            .query_contract_state(
                &self.cfg.neutron.mars_pool,
                valence_lending_utils::mars::QueryMsg::Positions {
                    account_id: mars_input_credit_account_id,
                },
            )
            .await?;

        // find the relevant denom among the active lends
        let mut mars_lending_deposit_token_amount = Uint128::zero();
        for lend in mars_positions_response.lends {
            if lend.denom == self.cfg.neutron.denoms.deposit_token {
                mars_lending_deposit_token_amount = lend.amount;
            }
        }

        Ok(mars_lending_deposit_token_amount.u128())
    }

    /// calculates total value of the active supervault position,
    /// expressed in the deposit token denom
    async fn supervaults_accounting(&mut self) -> Result<u128, Box<dyn Error + Send + Sync>> {
        let lp_shares_balance: Uint128 = self
            .neutron_client
            .query_balance(
                &self.cfg.neutron.accounts.settlement,
                &self.cfg.neutron.denoms.supervault_lp,
            )
            .await?
            .into();

        // query the supervault config to get the pair denom ordering
        let supervault_cfg: mmvault::state::Config = self
            .neutron_client
            .query_contract_state(
                &self.cfg.neutron.supervault,
                mmvault::msg::QueryMsg::GetConfig {},
            )
            .await?;

        // simulate the liquidation of all LP shares owned by the settlement account.
        // this simulation returns a tuple of expected asset amounts, in order.
        let (withdraw_amount_0, withdraw_amount_1): (Uint128, Uint128) = self
            .neutron_client
            .query_contract_state(
                &self.cfg.neutron.supervault,
                mmvault::msg::QueryMsg::SimulateWithdrawLiquidity {
                    amount: lp_shares_balance,
                },
            )
            .await?;

        // the returned amounts above include a non-deposit denom which is not
        // relevant for our TVL calculation that is denominated in the deposit
        // denom. to deal with that, we need to express the LP shares entirely
        // in terms of the deposit denom.
        // we do this by:
        // 1. finding our deposit token withdraw amount
        // 2. simulating LP for that amount to know the deposit_token -> shares
        // exchange rate
        // 3. assuming the same rate for whole position
        let exchange_rate =
            if self.cfg.neutron.denoms.deposit_token == supervault_cfg.pair_data.token_0.denom {
                // simulate LP with the deposit token. amount here does not really matter,
                // but to avoid some rounding errors with small amounts we pass the expected
                // withdraw amount to get a reasonable value.
                let expected_lp_shares: Uint128 = self
                    .neutron_client
                    .query_contract_state(
                        &self.cfg.neutron.supervault,
                        mmvault::msg::QueryMsg::SimulateProvideLiquidity {
                            amount_0: withdraw_amount_0,
                            amount_1: Uint128::zero(),
                            sender: Addr::unchecked(
                                self.cfg.neutron.accounts.supervault_deposit.to_string(),
                            ),
                        },
                    )
                    .await?;

                Decimal::from_ratio(withdraw_amount_0, expected_lp_shares)
            } else {
                let expected_lp_shares: Uint128 = self
                    .neutron_client
                    .query_contract_state(
                        &self.cfg.neutron.supervault,
                        mmvault::msg::QueryMsg::SimulateProvideLiquidity {
                            amount_0: Uint128::zero(),
                            amount_1: withdraw_amount_1,
                            sender: Addr::unchecked(
                                self.cfg.neutron.accounts.supervault_deposit.to_string(),
                            ),
                        },
                    )
                    .await?;

                Decimal::from_ratio(withdraw_amount_1, expected_lp_shares)
            };

        // multiply the lp_shares balance by the derived (deposit_token / lp_shares) exchange rate
        // to get the lp_shares balance value expressed in deposit token denom
        let lp_shares_deposit_denom_equivalent =
            lp_shares_balance.checked_mul_floor(exchange_rate)?;

        Ok(lp_shares_deposit_denom_equivalent.u128())
    }

    /// carries out the steps needed to bring the new deposits from Ethereum to
    /// Neutron (via Cosmos Hub) before depositing them into Mars protocol.
    async fn deposit(
        &mut self,
        eth_rp: &CustomProvider,
    ) -> Result<(), Box<dyn Error + Send + Sync>> {
        let eth_wbtc_contract = ERC20::new(self.cfg.ethereum.denoms.deposit_token, &eth_rp);
        let eth_deposit_acc = BaseAccount::new(self.cfg.ethereum.accounts.deposit, &eth_rp);
<<<<<<< HEAD
        let eth_authorizations_contract =
            Authorization::new(self.cfg.ethereum.authorizations, &eth_rp);
        let eth_processor_contract = LiteProcessor::new(self.cfg.ethereum.processor, &eth_rp);
=======
        let eth_auth_contract = Authorization::new(self.cfg.ethereum.authorizations, &eth_rp);
>>>>>>> 555ee927

        // 1. query the ethereum deposit account balance
        let eth_deposit_acc_bal = self
            .eth_client
            .query(eth_wbtc_contract.balanceOf(*eth_deposit_acc.address()))
            .await?
            ._0;

        // 2. validate that the deposit account balance exceeds the eureka routing
        // threshold amount
        if eth_deposit_acc_bal < self.cfg.ethereum.ibc_transfer_threshold_amt {
            // early return if balance is too small for the eureka transfer
            // to be worth it
            return Ok(());
        }

        // 3. fetch the IBC-Eureka route from eureka client
        let skip_api_response = self
            .ibc_eureka_client
            .query_skip_eureka_route(eth_deposit_acc_bal.to_string())
            .await?;

        // format the response in format expected by the coprocessor and post it
        // there for proof
        let coprocessor_input = json!({"skip_response": skip_api_response});
        let skip_response_zkp = self
            .coprocessor_client
            .prove(&self.cp_program_id, &coprocessor_input)
            .await?;

        // extract the program and domain parameters by decoding the zkp
        let (proof_program, inputs_program) = skip_response_zkp.program.decode()?;
        let (proof_domain, inputs_domain) = skip_response_zkp.domain.decode()?;

        // build the eureka transfer zk message from decoded params
        let auth_eureka_transfer_zk_msg = eth_auth_contract.executeZKMessage(
            Bytes::from(inputs_program),
            Bytes::from(proof_program),
            Bytes::from(inputs_domain),
            Bytes::from(proof_domain),
        );

        // sign and execute the tx & await its tx receipt before proceeding
        let zk_auth_exec_response = self
            .eth_client
            .sign_and_send(auth_eureka_transfer_zk_msg.into_transaction_request())
            .await?;
        eth_rp
            .get_transaction_receipt(zk_auth_exec_response.transaction_hash)
            .await?;

        // 4. block execution until the funds arrive to the Cosmos Hub ICA owned
        // by the Valence Interchain Account on Neutron
        // TODO: doublecheck the precision conversion here
        let gaia_ica_balance = Uint128::from_str(&eth_deposit_acc_bal.to_string())?;

        let gaia_ica_bal = self
            .gaia_client
            .poll_until_expected_balance(
                &self.cfg.gaia.ica_address,
                &self.cfg.gaia.deposit_denom,
                gaia_ica_balance.u128(),
                5,
                10,
            )
            .await?;

        // 5. enqueue: gaia ICA transfer amount update & gaia ica transfer messages
        let ica_ibc_transfer_update_msg =
            to_json_binary(&valence_ica_ibc_transfer::msg::LibraryConfigUpdate {
                input_addr: None,
                amount: Some(gaia_ica_bal.into()),
                denom: None,
                receiver: None,
                memo: None,
                remote_chain_info: None,
                denom_to_pfm_map: None,
                eureka_config: OptionUpdate::None,
            })?;
        let ica_ibc_transfer_msg =
            to_json_binary(&valence_ica_ibc_transfer::msg::FunctionMsgs::Transfer {})?;

        self.enqueue_neutron(
            ICA_TRANSFER_LABEL,
            vec![ica_ibc_transfer_update_msg, ica_ibc_transfer_msg],
        )
        .await?;

        self.tick_neutron().await?;

        // 6. block execution until funds arrive to the Neutron program deposit
        // account
        self.neutron_client
            .poll_until_expected_balance(
                &self.cfg.neutron.accounts.deposit,
                &self.cfg.neutron.denoms.deposit_token,
                gaia_ica_balance.u128(),
                5,
                10,
            )
            .await?;

        // 7. use Valence Forwarder to route funds from the Neutron program
        // deposit account to the Mars deposit account
        // 8. use Mars Lending library to deposit funds from Mars deposit account
        // into Mars protocol
        let forward_msg =
            to_json_binary(&valence_forwarder_library::msg::FunctionMsgs::Forward {})?;
        let mars_lend_msg = to_json_binary(&valence_mars_lending::msg::FunctionMsgs::Lend {})?;
        self.enqueue_neutron(MARS_LEND_LABEL, vec![forward_msg, mars_lend_msg])
            .await?;

        self.tick_neutron().await?;

        Ok(())
    }

    /// reads the newly submitted withdrawal obligations that are not yet
    /// present in the Clearing Queue, generates their zero-knowledge proofs,
    /// and posts them into the Clearing queue in order.
    async fn register_withdraw_obligations(&mut self) -> Result<(), Box<dyn Error + Send + Sync>> {
        // 1. query the Clearing Queue library for the latest posted withdraw request ID
        let clearing_queue_cfg: valence_clearing_queue_supervaults::msg::Config = self
            .neutron_client
            .query_contract_state(
                &self.cfg.neutron.libraries.clearing_queue,
                valence_clearing_queue_supervaults::msg::QueryMsg::GetLibraryConfig {},
            )
            .await?;

        // 2. get id of the latest obligation request that was registered on neutron
        let latest_registered_obligation_id = clearing_queue_cfg.latest_id.u64();

        // 3. query the OneWayVault indexer to fetch all obligations that were registered
        // on the vault but are not yet registered into the queue on Neutron
        let new_obligations = self
            .indexer_client
            .query_vault_withdraw_requests(Some(latest_registered_obligation_id + 1))
            .await?;

        // 4. process the new OneWayVault Withdraw events in order from the oldest
        // to the newest, posting them to the coprocessor to obtain a ZKP
        for (obligation_id, owner, ntrn_receiver, shares) in new_obligations {
            // TODO: this may be unnecessary
            let _withdraw_requested = WithdrawRequested {
                id: obligation_id,
                owner,
                receiver: ntrn_receiver,
                shares,
            };

            // build the json input for coprocessor client
            let withdraw_id_json = json!({"withdrawal_request_id": obligation_id});

            // 5. post the proof request to the coprocessor client & await
            let _zkp_response = self
                .coprocessor_client
                .prove("TBD", &withdraw_id_json)
                .await?;

            // need to set these values to correct ones, placeholding for now
            let execute_zk_authorization_msg =
                valence_authorization_utils::msg::PermissionlessMsg::ExecuteZkAuthorization {
                    label: REGISTER_OBLIGATION_LABEL.to_string(),
                    message: cosmwasm_std::Binary::default(),
                    proof: cosmwasm_std::Binary::default(),
                    domain_message: cosmwasm_std::Binary::default(),
                    domain_proof: cosmwasm_std::Binary::default(),
                };

            // 6. execute the zk authorization. this will perform the verification
            // and, if successful, push the msg to the processor
            self.neutron_client
                .execute_wasm(
                    &self.cfg.neutron.authorizations,
                    valence_authorization_utils::msg::ExecuteMsg::PermissionlessAction(
                        execute_zk_authorization_msg,
                    ),
                    vec![],
                    None,
                )
                .await?;

            // 7. tick the processor to register the obligation to the clearing queue
            self.tick_neutron().await?;
        }

        Ok(())
    }

    /// performs the final settlement of registered withdrawal obligations in
    /// the Clearing Queue library. this involves topping up the settlement
    /// account with funds necessary to carry out all withdrawal obligations
    /// in the queue.
    async fn settlement(&mut self) -> Result<(), Box<dyn Error + Send + Sync>> {
        // 1. query the current settlement account balance
        let settlement_acc_bal = self
            .neutron_client
            .query_balance(
                &self.cfg.neutron.accounts.settlement,
                &self.cfg.neutron.denoms.deposit_token,
            )
            .await?;

        // 2. query the Clearing Queue and calculate the total active obligations
        let clearing_queue: ObligationsResponse = self
            .neutron_client
            .query_contract_state(
                &self.cfg.neutron.libraries.clearing_queue,
                valence_clearing_queue_supervaults::msg::QueryMsg::PendingObligations {
                    from: None,
                    to: None,
                },
            )
            .await?;

        // sum the total obligations amount
        let total_queue_obligations: u128 = clearing_queue
            .obligations
            .iter()
            .map(|o| o.payout_coin.amount.u128())
            .sum();

        // 3. if settlement account balance is insufficient to cover the active
        // obligations, we perform the Mars protocol withdrawals
        if settlement_acc_bal < total_queue_obligations {
            // 3. simulate Mars protocol withdrawal to obtain the funds necessary
            // to fulfill all active withdrawal requests
            let obligations_delta = total_queue_obligations - settlement_acc_bal;

            // 4. call the Mars lending library to perform the withdrawal.
            // This will deposit the underlying assets directly to the settlement account.
            let mars_withdraw_msg =
                to_json_binary(&valence_mars_lending::msg::FunctionMsgs::Withdraw {
                    amount: Some(obligations_delta.into()),
                })?;

            self.enqueue_neutron(MARS_WITHDRAW_LABEL, vec![mars_withdraw_msg])
                .await?;

            self.tick_neutron().await?;
        }

        // 5. process the Clearing Queue settlement requests by enqueuing the settlement
        // messages to the processor and ticking
        for _ in clearing_queue.obligations {
            let obligation_settlement_msg = to_json_binary(
                &valence_clearing_queue_supervaults::msg::FunctionMsgs::SettleNextObligation {},
            )?;

            self.enqueue_neutron(SETTLE_OBLIGATION_LABEL, vec![obligation_settlement_msg])
                .await?;

            self.tick_neutron().await?;
        }

        Ok(())
    }
}<|MERGE_RESOLUTION|>--- conflicted
+++ resolved
@@ -16,7 +16,6 @@
     sol_types::{
         Authorization, BaseAccount, ERC20,
         OneWayVault::{self, WithdrawRequested},
-        processor_contract::LiteProcessor,
     },
 };
 use valence_clearing_queue_supervaults::msg::ObligationsResponse;
@@ -320,13 +319,7 @@
     ) -> Result<(), Box<dyn Error + Send + Sync>> {
         let eth_wbtc_contract = ERC20::new(self.cfg.ethereum.denoms.deposit_token, &eth_rp);
         let eth_deposit_acc = BaseAccount::new(self.cfg.ethereum.accounts.deposit, &eth_rp);
-<<<<<<< HEAD
-        let eth_authorizations_contract =
-            Authorization::new(self.cfg.ethereum.authorizations, &eth_rp);
-        let eth_processor_contract = LiteProcessor::new(self.cfg.ethereum.processor, &eth_rp);
-=======
         let eth_auth_contract = Authorization::new(self.cfg.ethereum.authorizations, &eth_rp);
->>>>>>> 555ee927
 
         // 1. query the ethereum deposit account balance
         let eth_deposit_acc_bal = self
